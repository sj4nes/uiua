use std::{collections::HashMap, fmt, fs, path::Path};

use crate::{
    ast::{BinOp, LogicOp},
    check::*,
    lex::{Ident, Sp, Span},
    UiuaError, UiuaResult,
};

<<<<<<< HEAD
type Value = crate::value::Value<usize>;
=======
type Value = crate::value2::Value;
>>>>>>> 61d57549

#[derive(Debug, Clone, PartialEq, Eq)]
pub enum Instr {
    Comment(String),
    Push(Value),
    Copy(usize),
    Call(usize, Span),
    Return,
    Pop(usize),
    Jump(isize),
    JumpIf(isize, bool),
    JumpIfElsePop(isize, bool),
    BinOp(BinOp, Span),
    DestructureList(usize, Span),
    Dud,
}

impl fmt::Display for Instr {
    fn fmt(&self, f: &mut fmt::Formatter<'_>) -> fmt::Result {
        match self {
            Instr::Comment(s) => write!(f, "\n// {}", s),
            instr => write!(f, "{instr:?}"),
        }
    }
}

#[derive(Default)]
pub struct Vm {
    instrs: Vec<Instr>,
    stack: Vec<Value>,
    call_stack: Vec<StackFrame>,
}

struct StackFrame {
    ret: usize,
    stack_size: usize,
}

const DBG: bool = false;
macro_rules! dprintln {
    ($($arg:tt)*) => {
        if DBG {
            println!($($arg)*);
        }
    };
}

impl Vm {
    pub fn new() -> Self {
        Self::default()
    }
    pub fn run_file(&mut self, path: impl AsRef<Path>) -> UiuaResult {
        let path = path.as_ref();
        let input = fs::read_to_string(path).map_err(|e| UiuaError::Load(path.into(), e))?;
        let mut compiler = Compiler::new();
        compiler.load(&input, path)?;
        let (instrs, start) = compiler.finish();
        self.instrs = instrs;
        for (i, instr) in self.instrs.iter().enumerate() {
            println!("{i:>3} {instr}");
        }
        println!();
        self.run(start)
    }
    fn run(&mut self, mut pc: usize) -> UiuaResult {
        println!("Running...");
        #[cfg(feature = "profile")]
        let mut i = 0;
        while pc < self.instrs.len() {
            #[cfg(feature = "profile")]
            if i % 100_000 == 0 {
                puffin::GlobalProfiler::lock().new_frame();
            }
            #[cfg(feature = "profile")]
            {
                i += 1;
            }
            #[cfg(feature = "profile")]
            puffin::profile_scope!("instr loop");
            let instr = &self.instrs[pc];
            dprintln!("{pc:>3} {instr}");
            match instr {
                Instr::Comment(_) => {}
                Instr::Push(v) => {
                    #[cfg(feature = "profile")]
                    puffin::profile_scope!("push");
                    self.stack.push(v.clone())
                }
                Instr::Copy(n) => {
                    #[cfg(feature = "profile")]
                    puffin::profile_scope!("copy");
                    self.stack.push(self.stack[self.stack.len() - *n].clone())
                }
                Instr::Call(arg_count, _) => {
                    #[cfg(feature = "profile")]
                    puffin::profile_scope!("call");
<<<<<<< HEAD
                    let index = match self.stack.pop().unwrap() {
                        Value::Function(func) => func,
                        val => {
                            let message = format!("cannot call {}", val.ty());
=======
                    let func = self.stack.pop().unwrap();
                    let index = match func.as_function() {
                        Some(func) => func,
                        _ => {
                            let message = format!("cannot call {}", func.ty());
>>>>>>> 61d57549
                            return Err(Span::default().sp(message).into());
                        }
                    };
                    self.call_stack.push(StackFrame {
                        ret: pc + 1,
                        stack_size: self.stack.len() - arg_count,
                    });
                    pc = index;
                    continue;
                }
                Instr::Return => {
                    #[cfg(feature = "profile")]
                    puffin::profile_scope!("return");
                    if let Some(frame) = self.call_stack.pop() {
                        let value = self.stack.pop().unwrap();
                        pc = frame.ret;
                        self.stack.truncate(frame.stack_size);
                        self.stack.push(value);
                        dprintln!("{:?}", self.stack);
                        continue;
                    } else {
                        break;
                    }
                }
                Instr::Pop(n) => {
                    self.stack.remove(self.stack.len() - 1 - *n);
                }
                Instr::Jump(delta) => {
                    #[cfg(feature = "profile")]
                    puffin::profile_scope!("jump");
                    pc = pc.wrapping_add_signed(*delta);
                    continue;
                }
                Instr::JumpIf(delta, cond) => {
                    #[cfg(feature = "profile")]
                    puffin::profile_scope!("jump_if");
                    let val = self.stack.pop().unwrap();
                    if val.is_truthy() == *cond {
                        pc = pc.wrapping_add_signed(*delta);
                        continue;
                    }
                }
                Instr::JumpIfElsePop(delta, cond) => {
                    #[cfg(feature = "profile")]
                    puffin::profile_scope!("jump_if_else_pop");
                    let val = self.stack.last().unwrap();
                    if val.is_truthy() == *cond {
                        pc = pc.wrapping_add_signed(*delta);
                        continue;
                    } else {
                        self.stack.pop();
                    }
                }
                Instr::BinOp(op, span) => {
                    #[cfg(feature = "profile")]
                    puffin::profile_scope!("bin_op");
                    let (left, right) = {
                        #[cfg(feature = "profile")]
                        puffin::profile_scope!("bin_args");
                        let right = self.stack.pop().unwrap();
                        let left = self.stack.last_mut().unwrap();
                        (left, right)
                    };
                    left.bin_op(right, *op, span)?;
                }
                Instr::DestructureList(_n, _span) => {
                    // let list = match self.stack.pop().unwrap() {
                    //     Value::List(list) if *n == list.len() => list,
                    //     Value::List(list) => {
                    //         let message =
                    //             format!("cannot destructure list of {} as list of {n}", list.len());
                    //         return Err(span.clone().sp(message).into());
                    //     }
                    //     val => {
                    //         let message =
                    //             format!("cannot destructure {} as list of {}", val.ty(), n);
                    //         return Err(span.clone().sp(message).into());
                    //     }
                    // };
                    // for val in list.into_iter().rev() {
                    //     self.stack.push(val);
                    // }
                }
                Instr::Dud => {
                    panic!("unresolved instruction")
                }
            }
            dprintln!("{:?}", self.stack);
            pc += 1;
        }
        println!("\nstack:");
        for val in &self.stack {
            println!("{:?}", val);
        }
        Ok(())
    }
}

pub struct Compiler {
    function_instrs: Vec<Instr>,
    global_instrs: Vec<Instr>,
    checker: Checker,
    scopes: Vec<Scope>,
    height: usize,
    in_function: bool,
}

#[derive(Default)]
struct Scope {
    functions: HashMap<FunctionId, usize>,
    bindings: HashMap<Ident, ScopeBind>,
}

enum ScopeBind {
    Function(FunctionId),
    Local(usize),
}

impl Default for Compiler {
    fn default() -> Self {
        Self {
            function_instrs: Vec::new(),
            global_instrs: vec![Instr::Comment("BEGIN".into())],
            checker: Checker::new(),
            scopes: vec![Scope::default()],
            height: 0,
            in_function: false,
        }
    }
}

impl Compiler {
    pub fn new() -> Self {
        Self::default()
    }
    pub fn load(&mut self, input: &str, path: &Path) -> UiuaResult {
        let items = self.checker.load(input, path)?;
        for item in items {
            self.item(item)?;
        }
        Ok(())
    }
    pub fn finish(mut self) -> (Vec<Instr>, usize) {
        let start = self.function_instrs.len();
        self.function_instrs.append(&mut self.global_instrs);
        (self.function_instrs, start)
    }
    fn scope_mut(&mut self) -> &mut Scope {
        self.scopes.last_mut().unwrap()
    }
    fn push_scope(&mut self) -> usize {
        self.scopes.push(Scope::default());
        self.height
    }
    fn pop_scope(&mut self, height: usize) {
        self.scopes.pop().unwrap();
        self.height = height;
    }
    /// Bind the value on the top of the stack to the given identifier
    fn bind_local(&mut self, ident: Ident) {
        let height = self.height - 1;
        self.scope_mut()
            .bindings
            .insert(ident, ScopeBind::Local(height));
        dprintln!("bind {ident} to {height}");
    }
    fn bind_function(&mut self, ident: Ident, id: FunctionId) {
        self.scope_mut()
            .bindings
            .insert(ident, ScopeBind::Function(id));
    }
    fn instrs(&self) -> &[Instr] {
        if self.in_function {
            &self.function_instrs
        } else {
            &self.global_instrs
        }
    }
    fn instrs_mut(&mut self) -> &mut Vec<Instr> {
        if self.in_function {
            &mut self.function_instrs
        } else {
            &mut self.global_instrs
        }
    }
    fn push_instr(&mut self, instr: Instr) {
        match &instr {
            Instr::Copy(_) => self.height += 1,
            Instr::Push(_) => self.height += 1,
            Instr::BinOp(..) => self.height -= 1,
            Instr::Call(..) => self.height -= 1,
            _ => {}
        }
        dprintln!("{instr}");
        dprintln!("{}", self.height);
        self.instrs_mut().push(instr);
    }
    fn push_spot(&mut self) -> usize {
        let spot = self.instrs().len();
        self.push_instr(Instr::Dud);
        spot
    }
    fn item(&mut self, item: Item) -> UiuaResult {
        match item {
            Item::Expr(expr) => self.expr(expr),
            Item::Binding(binding) => self.binding(binding),
            Item::FunctionDef(def) => self.function_def(def),
        }
    }
    fn function_def(&mut self, def: FunctionDef) -> UiuaResult {
        self.bind_function(def.name, def.func.id.clone());
        self.function(def.func)?;
        Ok(())
    }
    fn function(&mut self, func: Function) -> UiuaResult {
        self.in_function = true;
        let index = self.function_instrs.len();
        self.scope_mut().functions.insert(func.id.clone(), index);
        let height = self.push_scope();
        self.push_instr(Instr::Comment(match func.id {
            FunctionId::Named(name) => format!("fn {name}"),
            FunctionId::Anonymous(span) => format!("fn at {span}"),
        }));
        for param in func.params {
            self.height += 1;
            self.bind_local(param.value);
            dprintln!("param: {}", param.value);
            dprintln!("{}", self.height);
        }
        self.block(func.body)?;
        self.push_instr(Instr::Return);
        self.pop_scope(height);
        self.in_function = false;
        Ok(())
    }
    fn binding(&mut self, binding: Binding) -> UiuaResult {
        self.expr(binding.expr)?;
        self.pattern(binding.pattern)?;
        Ok(())
    }
    fn pattern(&mut self, pattern: Sp<Pattern>) -> UiuaResult {
        match pattern.value {
            Pattern::Ident(ident) => self.bind_local(ident),
            Pattern::List(patterns) => {
                let len = patterns.len();
                for pattern in patterns {
                    self.pattern(pattern)?;
                }
                self.push_instr(Instr::DestructureList(len, pattern.span.clone()));
            }
        }
        Ok(())
    }
    fn expr(&mut self, expr: Sp<Expr>) -> UiuaResult {
        match expr.value {
            Expr::Unit => self.push_instr(Instr::Push(Value::unit())),
            Expr::Bool(b) => self.push_instr(Instr::Push(Value::bool(b))),
            Expr::Nat(n) => self.push_instr(Instr::Push(Value::nat(n))),
            Expr::Int(i) => self.push_instr(Instr::Push(Value::int(i))),
            Expr::Real(r) => self.push_instr(Instr::Push(Value::real(r))),
            Expr::Ident(ident) => {
                let bind = self
                    .scopes
                    .iter()
                    .rev()
                    .find_map(|scope| scope.bindings.get(&ident))
                    .unwrap_or_else(|| panic!("unbound variable `{ident}`"));
                match bind {
                    ScopeBind::Local(index) => {
                        let curr = self.height;
                        let diff = curr - *index;
                        dprintln!("copy {ident} from {index} to {curr}");
                        self.push_instr(Instr::Copy(diff));
                    }
                    ScopeBind::Function(id) => {
                        let index = self
                            .scopes
                            .iter()
                            .rev()
                            .find_map(|scope| scope.functions.get(id))
                            .unwrap_or_else(|| panic!("unbound function `{id:?}`"));
<<<<<<< HEAD
                        self.push_instr(Instr::Push(Value::Function(*index)));
=======
                        self.push_instr(Instr::Push(Value::function(*index)));
>>>>>>> 61d57549
                    }
                }
            }
            Expr::Binary(bin) => {
                self.expr(bin.left)?;
                self.expr(bin.right)?;
                self.push_instr(Instr::BinOp(bin.op.value, bin.op.span.clone()));
            }
            Expr::Call(call) => {
                let args_len = call.args.len();
                for arg in call.args {
                    self.expr(arg)?;
                }
                let call_span = call.func.span.clone();
                self.expr(call.func)?;
                self.push_instr(Instr::Call(args_len, call_span));
            }
            Expr::If(if_expr) => self.if_expr(*if_expr)?,
            Expr::Logic(log_expr) => self.logic_expr(*log_expr)?,
            Expr::List(_) => todo!(),
            Expr::Function(_) => todo!(),
        }
        Ok(())
    }
    fn block(&mut self, block: Block) -> UiuaResult {
        let height = self.push_scope();
        for binding in block.bindings {
            self.binding(binding)?;
        }
        self.expr(block.expr)?;
        self.pop_scope(height);
        Ok(())
    }
    fn if_expr(&mut self, if_expr: IfExpr) -> UiuaResult {
        self.expr(if_expr.cond)?;
        let jump_to_else_spot = self.push_spot();
        self.height -= 1;
        self.block(if_expr.if_true)?;
        let jump_to_end_spot = self.push_spot();
        self.instrs_mut()[jump_to_else_spot] = Instr::JumpIf(
            self.instrs().len() as isize - jump_to_else_spot as isize,
            false,
        );
        self.block(if_expr.if_false)?;
        self.instrs_mut()[jump_to_end_spot] =
            Instr::Jump(self.instrs().len() as isize - jump_to_end_spot as isize);
        Ok(())
    }
    fn logic_expr(&mut self, log_expr: LogicExpr) -> UiuaResult {
        self.expr(log_expr.left)?;
        let jump_spot = self.push_spot();
        self.height -= 1;
        self.expr(log_expr.right)?;
        let jump_cond = match log_expr.op {
            LogicOp::And => false,
            LogicOp::Or => true,
        };
        self.instrs_mut()[jump_spot] =
            Instr::JumpIfElsePop(self.instrs().len() as isize - jump_spot as isize, jump_cond);
        Ok(())
    }
}<|MERGE_RESOLUTION|>--- conflicted
+++ resolved
@@ -7,11 +7,7 @@
     UiuaError, UiuaResult,
 };
 
-<<<<<<< HEAD
-type Value = crate::value::Value<usize>;
-=======
 type Value = crate::value2::Value;
->>>>>>> 61d57549
 
 #[derive(Debug, Clone, PartialEq, Eq)]
 pub enum Instr {
@@ -108,18 +104,11 @@
                 Instr::Call(arg_count, _) => {
                     #[cfg(feature = "profile")]
                     puffin::profile_scope!("call");
-<<<<<<< HEAD
-                    let index = match self.stack.pop().unwrap() {
-                        Value::Function(func) => func,
-                        val => {
-                            let message = format!("cannot call {}", val.ty());
-=======
                     let func = self.stack.pop().unwrap();
                     let index = match func.as_function() {
                         Some(func) => func,
                         _ => {
                             let message = format!("cannot call {}", func.ty());
->>>>>>> 61d57549
                             return Err(Span::default().sp(message).into());
                         }
                     };
@@ -401,11 +390,7 @@
                             .rev()
                             .find_map(|scope| scope.functions.get(id))
                             .unwrap_or_else(|| panic!("unbound function `{id:?}`"));
-<<<<<<< HEAD
-                        self.push_instr(Instr::Push(Value::Function(*index)));
-=======
                         self.push_instr(Instr::Push(Value::function(*index)));
->>>>>>> 61d57549
                     }
                 }
             }
